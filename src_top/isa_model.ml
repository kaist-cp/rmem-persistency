--- conflicted
+++ resolved
@@ -310,7 +310,6 @@
       }
     )
 
-<<<<<<< HEAD
   let initialise_interp2_semantics compare_analyses ism state endianness =
 
 
@@ -689,115 +688,66 @@
       }
     )
 
-  let instruction_semantics ism run_options : instruction_semantics_p =
+  let instruction_semantics ism run_options : instruction_semantics =
     let endianness = Globals.get_endianness () in
 
-    let shallow_semantics =
-      initialise_shallow_embedding_semantics endianness ism
-    in
-
-    begin match ism with
-    | RISCV_ism ->
-       begin match ISADefs.interp2_isa_defs_thunk () with
-       | Ast.Defs [], _ ->
-          begin function
-            | Interp eager -> failwith "Empty new-interpreter ISA defs"
-            | Shallow_embedding -> shallow_semantics
-          end
-       | defs, env ->
-          let open Value in
-          let primops = StringMap.add "Platform.dram_base" (fun _ -> Value.mk_vector (Sail_lib.bits_of_string "0000000000000000")) primops in
-          let primops = StringMap.add "Platform.dram_size" (fun _ -> Value.mk_vector (Sail_lib.bits_of_string "00000000ffffffff")) primops in
-          let primops = StringMap.add "Platform.rom_base" (fun _ -> Value.mk_vector (Sail_lib.bits_of_string "0000000000000000")) primops in
-          let primops = StringMap.add "Platform.rom_size" (fun _ -> Value.mk_vector (Sail_lib.bits_of_string "0000000000000000")) primops in
-          let primops = StringMap.add "Platform.clint_base" (fun _ -> Value.mk_vector (Sail_lib.bits_of_string "0000000000000000")) primops in
-          let primops = StringMap.add "Platform.clint_size" (fun _ -> Value.mk_vector (Sail_lib.bits_of_string "0000000000000000")) primops in
-          let primops = StringMap.add "Platform.enable_dirty_update" (fun _ -> V_bool false) primops in
-          let primops = StringMap.add "Platform.enable_misaligned_access" (fun _ -> V_bool false) primops in
-          let primops = StringMap.add "Platform.mtval_has_illegal_inst_bits" (fun _ -> V_bool false) primops in
-          let primops = StringMap.add "Platform.insns_per_tick" (fun _ -> V_int (Nat_big_num.of_string "100")) primops in
-          let primops = StringMap.add "Platform.load_reservation" (fun _ -> V_unit) primops in
-          let primops = StringMap.add "Platform.match_reservation" (fun _ -> V_bool true) primops in
-          let primops = StringMap.add "Platform.cancel_reservation" (fun _ -> V_unit) primops in
-          let interp_state =
-            (* try *)
+    if run_options.RunOptions.interpreter then
+      match ism with
+      | RISCV_ism ->
+         begin match ISADefs.interp2_isa_defs_thunk () with
+         | Ast.Defs [], _ -> raise (Misc.Fatal "Empty ISA defs (use '-shallow_embedding true')")
+         | defs, env ->
+            let open Value in
+            let primops = StringMap.add "Platform.dram_base" (fun _ -> Value.mk_vector (Sail_lib.bits_of_string "0000000000000000")) primops in
+            let primops = StringMap.add "Platform.dram_size" (fun _ -> Value.mk_vector (Sail_lib.bits_of_string "00000000ffffffff")) primops in
+            let primops = StringMap.add "Platform.rom_base" (fun _ -> Value.mk_vector (Sail_lib.bits_of_string "0000000000000000")) primops in
+            let primops = StringMap.add "Platform.rom_size" (fun _ -> Value.mk_vector (Sail_lib.bits_of_string "0000000000000000")) primops in
+            let primops = StringMap.add "Platform.clint_base" (fun _ -> Value.mk_vector (Sail_lib.bits_of_string "0000000000000000")) primops in
+            let primops = StringMap.add "Platform.clint_size" (fun _ -> Value.mk_vector (Sail_lib.bits_of_string "0000000000000000")) primops in
+            let primops = StringMap.add "Platform.enable_dirty_update" (fun _ -> V_bool false) primops in
+            let primops = StringMap.add "Platform.enable_misaligned_access" (fun _ -> V_bool false) primops in
+            let primops = StringMap.add "Platform.mtval_has_illegal_inst_bits" (fun _ -> V_bool false) primops in
+            let primops = StringMap.add "Platform.insns_per_tick" (fun _ -> V_int (Nat_big_num.of_string "100")) primops in
+            let primops = StringMap.add "Platform.load_reservation" (fun _ -> V_unit) primops in
+            let primops = StringMap.add "Platform.match_reservation" (fun _ -> V_bool true) primops in
+            let primops = StringMap.add "Platform.cancel_reservation" (fun _ -> V_unit) primops in
+            let interp_state =
+              (* try *)
               Interpreter.initial_state defs env primops
-            (* with (Reporting.Fatal_error e) as exn ->
-             *   begin
-             *     prerr_endline "Error constructing new-interpreter initial state:";
-             *     Reporting.print_error e;
-             *     Pretty_print_sail.pp_defs stdout defs;
-             *     raise exn
-             *   end *)
-          in
-          let interp_semantics = initialise_interp2_semantics
-                                   run_options.RunOptions.compare_analyses
-                                   ism interp_state endianness
-          in
-          begin function
-            | Interp eager -> interp_semantics eager
-            | Shallow_embedding -> shallow_semantics
-          end
-       end
-    | _ ->
-       begin match ISADefs.isa_defs_thunk () with
-       | Interp_ast.Defs [] ->
-          begin function
-            | Interp eager -> failwith "Empty ISA defs"
-            | Shallow_embedding -> shallow_semantics
-          end
-
-       | _ ->
-          let interp_context =
-            let defs = ISADefs.isa_defs_thunk () in
-            let (read_functions,read_taggeds,mem_writes,mem_eas,mem_vals,write_vals_tagged,barrier_functions,excl_res) =
-              ISADefs.isa_memory_access in
-            let externs = ISADefs.isa_externs in
-
-            Interp_inter_imp.build_context
-              !Globals.debug_sail_interp defs read_functions read_taggeds mem_writes mem_eas mem_vals write_vals_tagged barrier_functions excl_res externs
-          in
-
-
-          let interp_semantics =
+              (* with (Reporting.Fatal_error e) as exn ->
+               *   begin
+               *     prerr_endline "Error constructing new-interpreter initial state:";
+               *     Reporting.print_error e;
+               *     Pretty_print_sail.pp_defs stdout defs;
+               *     raise exn
+               *   end *)
+            in
+            initialise_interp2_semantics
+              run_options.RunOptions.compare_analyses
+              ism interp_state endianness
+              false (* suppress internal *)
+         end
+      | _ ->
+         begin match ISADefs.isa_defs_thunk () with
+         | Interp_ast.Defs [] ->
+            raise (Misc.Fatal "Empty ISA defs (use '-shallow_embedding true')")
+         | _ ->
+            let interp_context =
+              let defs = ISADefs.isa_defs_thunk () in
+              let (read_functions,read_taggeds,mem_writes,mem_eas,mem_vals,write_vals_tagged,barrier_functions,excl_res) =
+                ISADefs.isa_memory_access in
+              let externs = ISADefs.isa_externs in
+              
+              Interp_inter_imp.build_context
+                !Globals.debug_sail_interp defs read_functions read_taggeds mem_writes mem_eas mem_vals write_vals_tagged barrier_functions excl_res externs
+            in
             initialise_interp_semantics
               run_options.RunOptions.compare_analyses
               ism
-              interp_context endianness
-          in
-          begin function
-            | Interp eager -> interp_semantics eager
-            | Shallow_embedding -> shallow_semantics
-          end
-       end
-    end
-
-  let is_option run_options =
-=======
-  let instruction_semantics ism run_options : instruction_semantics =
-    let endianness = Globals.get_endianness () in
-
->>>>>>> f901623f
-    if run_options.RunOptions.interpreter then
-      match ISADefs.isa_defs_thunk () with
-      | Interp_ast.Defs [] ->
-          raise (Misc.Fatal "Empty ISA defs (use '-shallow_embedding true')")
-      | _ ->
-          let interp_context =
-            let defs = ISADefs.isa_defs_thunk () in
-            let (read_functions,read_taggeds,mem_writes,mem_eas,mem_vals,write_vals_tagged,barrier_functions,excl_res) =
-              ISADefs.isa_memory_access in
-            let externs = ISADefs.isa_externs in
-
-            Interp_inter_imp.build_context
-              !Globals.debug_sail_interp defs read_functions read_taggeds mem_writes mem_eas mem_vals write_vals_tagged barrier_functions excl_res externs
-          in
-          initialise_interp_semantics
-            run_options.RunOptions.compare_analyses
-            ism
-            interp_context
-            endianness
-            false (* suppress internal *)
+              interp_context
+              endianness
+              false (* suppress internal *)
+         end
     else initialise_shallow_embedding_semantics endianness ism
 end
 
